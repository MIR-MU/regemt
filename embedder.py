--- conflicted
+++ resolved
@@ -56,13 +56,10 @@
                         'vec', 'vi', 'vls', 'vo', 'wa', 'war', 'xmf', 'yi', 'yo',
                         'zea', 'zh')
 
-<<<<<<< HEAD
-=======
     @classmethod
     def supports_with_simple_preprocess(cls, lang: str):
         return cls.supports(lang) and lang not in ('zh', 'ja', 'th', 'vi')
 
->>>>>>> 17431f62
     def __hash__(self) -> int:
         return hash(self.lang)
 
