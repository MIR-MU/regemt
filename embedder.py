import shelve
from typing import List, Tuple, Iterable, Dict

import torch
from tqdm.autonotebook import tqdm

import numpy as np
from bert_score import BERTScorer
from transformers import BatchEncoding

Text = str
Tokens = List[str]
Language = str
Embeddings = np.ndarray


class ContextualEmbedder:
    vector_size: int
    gpus = [0]  # TODO
    batch_size = 10
    device = "cuda" if torch.cuda.device_count() > 0 else "cpu"

    diskcaches: Dict[Language, shelve.Shelf] = dict()
    ramcaches: Dict[Language, Dict[Text, Tuple[Tokens, Embeddings]]] = dict()
    scorers: Dict[Language, BERTScorer] = dict()

<<<<<<< HEAD
    def __init__(self, lang: str, use_diskcache: bool = True, use_ramcache: bool = True, reference_free: bool = False):
        self.lang = lang if not reference_free else "multi"  # lang other than en and zh retrieve multilingual model
        self.vector_size = self.scorer._model.config.hidden_size
=======
    def __init__(self, lang: str, use_diskcache: bool = True, use_ramcache: bool = False):
        self.lang = lang
>>>>>>> 458ed50e
        self.use_diskcache = use_diskcache
        self.use_ramcache = use_ramcache

    @property
    def diskcache(self) -> shelve.Shelf:
        assert self.use_diskcache
        if self.lang not in self.diskcaches:
            self.diskcaches[self.lang] = shelve.open(f'embedder-diskcache-{self.lang}')
        return self.diskcaches[self.lang]

    @property
    def ramcache(self) -> Dict[Text, Tuple[Tokens, Embeddings]]:
        assert self.use_ramcache
        if self.lang not in self.ramcaches:
            self.ramcaches[self.lang] = dict()
        return self.ramcaches[self.lang]

    @property
    def scorer(self) -> BERTScorer:
        if self.lang not in self.scorers:
            self.scorers[self.lang] = BERTScorer(lang=self.lang)
        return self.scorers[self.lang]

    def _get_bert_embeddings_parallel(self, inputs_batch: BatchEncoding) -> Embeddings:
        with torch.no_grad():
            batch_output = self.scorer._model(**inputs_batch)
            embeddings = batch_output[0].detach().cpu().numpy()

            return embeddings

    def _embed_noncached(self, texts: List[Text]) -> Iterable[Tuple[Tokens, Embeddings]]:
        if not texts:
            return []

        batch_iter = range(0, len(texts), self.batch_size)
        for i, j in tqdm(((batch_i, batch_i + self.batch_size) for batch_i in batch_iter),
                         desc="BERT embeddings", total=int(len(texts) / self.batch_size)):

            texts_batch = texts[i: j]

            inputs_batch = self.scorer._tokenizer(texts_batch, return_tensors="pt",
                                                  padding=True, truncation=True).to(self.device)

            tokens_batch = [[self.scorer._tokenizer.decode(input_id) for input_id in input_ids]
                            for input_ids in inputs_batch['input_ids']]

            embeddings_batch = self._get_bert_embeddings_parallel(inputs_batch)

            for text, tokens, embeddings in zip(texts_batch, tokens_batch, embeddings_batch):

                embeddings_nopad = np.array([e for t, e in zip(tokens, embeddings)
                                            if t not in self.scorer._tokenizer.all_special_tokens])
                tokens_nopad = [t for t in tokens if t not in self.scorer._tokenizer.all_special_tokens]

                assert len(tokens_nopad) == embeddings_nopad.shape[0], \
                    "'%s': num_tokens: %s" % (tokens_nopad, embeddings_nopad.shape[0])

                if self.use_diskcache:
                    self.diskcache[text] = (tokens_nopad, embeddings_nopad)
                if self.use_ramcache:
                    self.ramcache[text] = (tokens_nopad, embeddings_nopad)
                yield tokens_nopad, embeddings_nopad

    def _embed_cached(self, texts: List[Text]) -> Iterable[Tuple[Tokens, Embeddings]]:
        assert self.use_diskcache
        for text in texts:
            if self.use_ramcache and text in self.ramcache:
                tokens, embeddings = self.ramcache[text]
            else:
                tokens, embeddings = self.diskcache[text]
                if self.use_ramcache:
                    self.ramcache[text] = (tokens, embeddings)
            assert embeddings.shape[0] == len(tokens)
            yield tokens, embeddings

    def tokenize_embed(self, texts: List[Text]) -> Tuple[List[Tokens], List[Embeddings]]:
        if not texts:
            raise ValueError('Cannot tokenize and embed an empty list of texts')

        cached_text_numbers, noncached_text_numbers = set(), set()
        cached_texts, noncached_texts = [], []
        for text_number, text in enumerate(texts):
            if self.use_diskcache and text in self.diskcache:
                cached_text_numbers.add(text_number)
                cached_texts.append(text)
            else:
                noncached_text_numbers.add(text_number)
                noncached_texts.append(text)

        cached_embeddings = iter(self._embed_cached(cached_texts))
        noncached_embeddings = iter(self._embed_noncached(noncached_texts))

        if self.use_diskcache and noncached_texts:
            self.diskcache.sync()

        texts_embeddings = []
        texts_tokens = []
        for text_number, text in enumerate(texts):
            if text_number in cached_text_numbers:
                tokens, embeddings = next(cached_embeddings)
            else:
                tokens, embeddings = next(noncached_embeddings)
            assert len(embeddings) == len(tokens)
            texts_embeddings.append(embeddings)
            texts_tokens.append(tokens)
        assert len(texts_embeddings) == len(texts)
        assert len(texts_tokens) == len(texts)

        return texts_tokens, texts_embeddings<|MERGE_RESOLUTION|>--- conflicted
+++ resolved
@@ -24,14 +24,9 @@
     ramcaches: Dict[Language, Dict[Text, Tuple[Tokens, Embeddings]]] = dict()
     scorers: Dict[Language, BERTScorer] = dict()
 
-<<<<<<< HEAD
-    def __init__(self, lang: str, use_diskcache: bool = True, use_ramcache: bool = True, reference_free: bool = False):
+    def __init__(self, lang: str, use_diskcache: bool = True, use_ramcache: bool = False, reference_free: bool = False):
         self.lang = lang if not reference_free else "multi"  # lang other than en and zh retrieve multilingual model
         self.vector_size = self.scorer._model.config.hidden_size
-=======
-    def __init__(self, lang: str, use_diskcache: bool = True, use_ramcache: bool = False):
-        self.lang = lang
->>>>>>> 458ed50e
         self.use_diskcache = use_diskcache
         self.use_ramcache = use_ramcache
 
