from collections import defaultdict
from typing import List
from itertools import product, chain

from gensim.corpora import Dictionary
from gensim.similarities import WordEmbeddingSimilarityIndex, SparseTermSimilarityMatrix
from gensim.similarities.annoy import AnnoyIndexer
from nltk.corpus import stopwords
from gensim.models.fasttext import load_facebook_vectors
from gensim.models.keyedvectors import KeyedVectors, _add_word_to_kv
import nltk
import numpy as np
from tqdm.autonotebook import tqdm
from scipy.sparse import dok_matrix, csr_matrix

from common import Metric, Judgements, AugmentedCorpus
from embedder import ContextualEmbedder


class ContextualSCM(Metric):
    label = "SCM_contextual"
    similarity_matrix = None
    dictionary = None
    tfidf = None
    embedder = None
    test_judgements = None
    zipped_test_corpus = None

    def __init__(self, tgt_lang: str):
        self.embedder = ContextualEmbedder(lang=tgt_lang)
<<<<<<< HEAD
=======
        if tgt_lang != "en":
            raise ValueError(tgt_lang)
>>>>>>> c8083974

    def fit(self, train_judgements: Judgements, test_judgements: Judgements):
        self.test_judgements = test_judgements

        test_ref_corpus, test_ref_embs = self.embedder.tokenize_embed([t[0] for t in test_judgements.references])
        test_trans_corpus, test_trans_embs = self.embedder.tokenize_embed(test_judgements.translations)

        augmented_test_reference_corpus = AugmentedCorpus('test-reference', test_ref_corpus)
        augmented_test_translation_corpus = AugmentedCorpus('test-translation', test_trans_corpus)

        self.zipped_test_corpus = list(zip(
            augmented_test_reference_corpus.corpus,
            augmented_test_translation_corpus.corpus,
        ))

        # We only use words from test corpus, since we don't care about words from train corpus
        corpus = augmented_test_reference_corpus.corpus + augmented_test_translation_corpus.corpus
        embeddings = test_ref_embs + test_trans_embs
        self.dictionary = Dictionary(corpus, prune_at=None)

        w2v_model = KeyedVectors(self.embedder.vector_size, len(self.dictionary), dtype=float)
        for augmented_tokens, tokens_embeddings in tqdm(zip(corpus, embeddings),
                                                        desc=f'{self.label}: construct contextual embeddings'):
            for token, token_embedding in zip(augmented_tokens, tokens_embeddings):
                _add_word_to_kv(w2v_model, None, token, token_embedding, len(self.dictionary))

        annoy = AnnoyIndexer(w2v_model, num_trees=1)
        similarity_index = WordEmbeddingSimilarityIndex(w2v_model, kwargs={'indexer': annoy})
        self.similarity_matrix = SparseTermSimilarityMatrix(similarity_index, self.dictionary)

        # Convert to a sparse matrix type that allows modification
        matrix = dok_matrix(self.similarity_matrix.matrix)

        for augm_ref_tokens, augm_trans_tokens in tqdm(self.zipped_test_corpus,
                                                       desc=f'{self.label}: patch similarity matrix'):
            shared_tokens = set(chain(
                map(augmented_test_reference_corpus.unaugment_token, augm_ref_tokens),
                map(augmented_test_translation_corpus.unaugment_token, augm_trans_tokens),
            ))
            for shared_token in shared_tokens:
                matching_augm_ref_tokens = augmented_test_reference_corpus.get_matching_tokens(
                    augm_ref_tokens, shared_token)
                matching_augm_trans_tokens = augmented_test_reference_corpus.get_matching_tokens(
                    augm_trans_tokens, shared_token)
                all_pairs = product(matching_augm_ref_tokens, matching_augm_trans_tokens)
                for token_pair in all_pairs:
                    matching_indexes = tuple(self.dictionary.token2id[augm_token] for augm_token in token_pair)
                    matrix[matching_indexes] = 1.0

        # Convert back to a sparse matrix type that allows dot products
        self.similarity_matrix.matrix = csr_matrix(matrix)

    def compute(self, judgements: Judgements) -> List[float]:
        if judgements != self.test_judgements:
            raise ValueError('Tne judgements are different from the test_judgements used in fit()')

        # https://stackoverflow.com/questions/59573454/soft-cosine-similarity-between-two-sentences
        out_scores = []
        for reference_words, translation_words in tqdm(self.zipped_test_corpus, desc=self.label):
            ref_index = self.dictionary.doc2bow(reference_words)
            trans_index = self.dictionary.doc2bow(translation_words)
            out_scores.append(self.similarity_matrix.inner_product(ref_index, trans_index, normalized=(True, True)))

        return out_scores


class DecontextualizedSCM(Metric):

    label = "SCM_decontextualized"
    test_judgements = None
    zipped_test_corpus = None
    similarity_matrix = None
    dictionary = None
    tfidf = None

    def __init__(self, tgt_lang: str, use_tfidf: bool):
        self.embedder = ContextualEmbedder(lang=tgt_lang)
        if tgt_lang != "en":
            raise ValueError(tgt_lang)

        self.use_tfidf = use_tfidf
        if use_tfidf:
            self.label = self.label + "_tfidf"

    def fit(self, train_judgements: Judgements, test_judgements: Judgements):
        self.test_judgements = test_judgements

        test_ref_corpus, test_ref_embs = self.embedder.tokenize_embed([t[0] for t in test_judgements.references])
        test_trans_corpus, test_trans_embs = self.embedder.tokenize_embed(test_judgements.translations)

        self.zipped_test_corpus = list(zip(test_ref_corpus, test_trans_corpus))

        # We only use words from test corpus, since we don't care about words from train corpus
        corpus = test_ref_corpus + test_trans_corpus
        embeddings = test_ref_embs + test_trans_embs
        self.dictionary = Dictionary(corpus)

        # We average embeddings for all occurences for a term
        decontextualized_embeddings = defaultdict(lambda: [])
        for tokens, tokens_embeddings in zip(corpus, embeddings):
            for token, token_embedding in zip(tokens, tokens_embeddings):
                decontextualized_embeddings[token].append(token_embedding)

        w2v_model = KeyedVectors(self.embedder.vector_size, len(decontextualized_embeddings), dtype=float)
        for token, token_embeddings in tqdm(decontextualized_embeddings.items(),
                                            f'{self.label}: construct decontextualized embeddings'):
            token_embedding = np.mean(token_embeddings, axis=0)
            _add_word_to_kv(w2v_model, None, token, token_embedding, len(decontextualized_embeddings))
        annoy = AnnoyIndexer(w2v_model, num_trees=1)
        similarity_index = WordEmbeddingSimilarityIndex(w2v_model, kwargs={'indexer': annoy})

        if self.use_tfidf:
            from gensim.models import TfidfModel
            self.tfidf = TfidfModel(dictionary=self.dictionary)
            self.similarity_matrix = SparseTermSimilarityMatrix(similarity_index, self.dictionary, self.tfidf)
        else:
            self.similarity_matrix = SparseTermSimilarityMatrix(similarity_index, self.dictionary)

    def compute(self, judgements: Judgements) -> List[float]:
        if judgements != self.test_judgements:
            raise ValueError('Tne judgements are different from the test_judgements used in fit()')

        # https://stackoverflow.com/questions/59573454/soft-cosine-similarity-between-two-sentences
        out_scores = []
        for reference_words, translation_words in tqdm(self.zipped_test_corpus, desc=self.label):
            ref_index = self.dictionary.doc2bow(reference_words)
            trans_index = self.dictionary.doc2bow(translation_words)
            if self.use_tfidf:
                ref_index = self.tfidf[ref_index]
                trans_index = self.tfidf[trans_index]
            out_scores.append(self.similarity_matrix.inner_product(ref_index, trans_index, normalized=(True, True)))

        return out_scores


class SCM(Metric):
    label = "SCM"
    w2v_model = None
    stopwords = None
    similarity_matrix = None
    dictionary = None
    tfidf = None

    def __init__(self, tgt_lang: str, use_tfidf: bool):
        if tgt_lang == "en":
            self.w2v_model = load_facebook_vectors('embeddings/cc.en.300.bin')
            self.w2v_model.init_sims(replace=True)
            nltk.download('stopwords')
            self.stopwords = stopwords.words('english')
        else:
            raise ValueError(tgt_lang)

        self.use_tfidf = use_tfidf
        if use_tfidf:
            self.label = self.label + "_tfidf"

    def fit(self, train_judgements: Judgements, test_judgements: Judgements):
        test_ref_corpus, test_trans_corpus = map(
            list, zip(*test_judgements.get_tokenized_texts(self.stopwords, desc=self.label)))

        # We only use words from test corpus, since we don't care about words from train corpus
        corpus = test_ref_corpus + test_trans_corpus
        self.dictionary = Dictionary(corpus)

        annoy = AnnoyIndexer(self.w2v_model, num_trees=1)
        similarity_index = WordEmbeddingSimilarityIndex(self.w2v_model, kwargs={'indexer': annoy})

        if self.use_tfidf:
            from gensim.models import TfidfModel
            self.tfidf = TfidfModel(dictionary=self.dictionary)
            self.similarity_matrix = SparseTermSimilarityMatrix(similarity_index, self.dictionary, self.tfidf)
        else:
            self.similarity_matrix = SparseTermSimilarityMatrix(similarity_index, self.dictionary)

    def compute(self, judgements: Judgements) -> List[float]:
        # https://stackoverflow.com/questions/59573454/soft-cosine-similarity-between-two-sentences
        out_scores = []
        for reference_words, translation_words in judgements.get_tokenized_texts(self.stopwords, desc=self.label):
            ref_index = self.dictionary.doc2bow(reference_words)
            trans_index = self.dictionary.doc2bow(translation_words)
            if self.use_tfidf:
                ref_index = self.tfidf[ref_index]
                trans_index = self.tfidf[trans_index]
            out_scores.append(self.similarity_matrix.inner_product(ref_index, trans_index, normalized=(True, True)))
        return out_scores<|MERGE_RESOLUTION|>--- conflicted
+++ resolved
@@ -28,11 +28,6 @@
 
     def __init__(self, tgt_lang: str):
         self.embedder = ContextualEmbedder(lang=tgt_lang)
-<<<<<<< HEAD
-=======
-        if tgt_lang != "en":
-            raise ValueError(tgt_lang)
->>>>>>> c8083974
 
     def fit(self, train_judgements: Judgements, test_judgements: Judgements):
         self.test_judgements = test_judgements
