from collections import defaultdict
from typing import List
from itertools import product, chain

from gensim.corpora import Dictionary
from gensim.similarities import WordEmbeddingSimilarityIndex, SparseTermSimilarityMatrix
from gensim.similarities.annoy import AnnoyIndexer
from nltk.corpus import stopwords
from gensim.models import TfidfModel
from gensim.models.fasttext import load_facebook_vectors
from gensim.models.keyedvectors import KeyedVectors, _add_word_to_kv
import nltk
import numpy as np
from tqdm.autonotebook import tqdm
from scipy.sparse import dok_matrix, csr_matrix

from common import ReferenceFreeMetric, Metric, Judgements, AugmentedCorpus
from embedder import ContextualEmbedder


class ContextualSCM(ReferenceFreeMetric):
    label = "SCM_contextual"
    embedder = None

    def __init__(self, tgt_lang: str, reference_free: bool = False):
        self.embedder = ContextualEmbedder(lang=tgt_lang, reference_free=reference_free)
        self.reference_free = reference_free

    def compute(self, judgements: Judgements) -> List[float]:
        if self.reference_free:
            ref_corpus, ref_embs = self.embedder.tokenize_embed([t for t in judgements.src_texts])
        else:
            ref_corpus, ref_embs = self.embedder.tokenize_embed([t[0] for t in judgements.references])
        trans_corpus, trans_embs = self.embedder.tokenize_embed(judgements.translations)

        augmented_reference_corpus = AugmentedCorpus('test-reference', ref_corpus)
        augmented_translation_corpus = AugmentedCorpus('test-translation', trans_corpus)

        corpus = augmented_reference_corpus.corpus + augmented_translation_corpus.corpus
        embeddings = ref_embs + trans_embs
        dictionary = Dictionary(corpus, prune_at=None)

        w2v_model = KeyedVectors(self.embedder.vector_size, len(dictionary), dtype=float)
        for augmented_tokens, tokens_embeddings in tqdm(zip(corpus, embeddings),
                                                        desc=f'{self.label}: construct contextual embeddings'):
            for token, token_embedding in zip(augmented_tokens, tokens_embeddings):
                _add_word_to_kv(w2v_model, None, token, token_embedding, len(dictionary))

        annoy = AnnoyIndexer(w2v_model, num_trees=1)
        similarity_index = WordEmbeddingSimilarityIndex(w2v_model, kwargs={'indexer': annoy})
        similarity_matrix = SparseTermSimilarityMatrix(similarity_index, dictionary)

        # Convert to a sparse matrix type that allows modification
        matrix = dok_matrix(similarity_matrix.matrix)

        zipped_corpus = list(zip(augmented_reference_corpus.corpus, augmented_translation_corpus.corpus))
        for augm_ref_tokens, augm_trans_tokens in tqdm(zipped_corpus,
                                                       desc=f'{self.label}: patch similarity matrix'):
            shared_tokens = set(chain(
                map(augmented_reference_corpus.unaugment_token, augm_ref_tokens),
                map(augmented_translation_corpus.unaugment_token, augm_trans_tokens),
            ))
            for shared_token in shared_tokens:
                matching_augm_ref_tokens = augmented_reference_corpus.get_matching_tokens(
                    augm_ref_tokens, shared_token)
                matching_augm_trans_tokens = augmented_reference_corpus.get_matching_tokens(
                    augm_trans_tokens, shared_token)
                all_pairs = product(matching_augm_ref_tokens, matching_augm_trans_tokens)
                for token_pair in all_pairs:
                    matching_indexes = tuple(dictionary.token2id[augm_token] for augm_token in token_pair)
                    matrix[matching_indexes] = 1.0

        # Convert back to a sparse matrix type that allows dot products
        similarity_matrix.matrix = csr_matrix(matrix)

        out_scores = []
        for reference_words, translation_words in tqdm(zipped_corpus, desc=self.label):
            ref_index = dictionary.doc2bow(reference_words)
            trans_index = dictionary.doc2bow(translation_words)
            out_scores.append(similarity_matrix.inner_product(ref_index, trans_index, normalized=(True, True)))

        return out_scores

    def compute_ref_free(self, judgements: Judgements) -> List[float]:
        return self.compute(judgements)


class DecontextualizedSCM(ReferenceFreeMetric):

    label = "SCM_decontextualized"

    def __init__(self, tgt_lang: str, use_tfidf: bool, reference_free: bool = False):
        self.embedder = ContextualEmbedder(lang=tgt_lang, reference_free=reference_free)
        self.reference_free = reference_free

        self.use_tfidf = use_tfidf
        if use_tfidf:
            self.label = self.label + "_tfidf"

    def compute(self, judgements: Judgements) -> List[float]:
        if self.reference_free:
            ref_corpus, ref_embs = self.embedder.tokenize_embed([t for t in judgements.src_texts])
        else:
            ref_corpus, ref_embs = self.embedder.tokenize_embed([t[0] for t in judgements.references])
        trans_corpus, trans_embs = self.embedder.tokenize_embed(judgements.translations)

        corpus = ref_corpus + trans_corpus
        embeddings = ref_embs + trans_embs
        dictionary = Dictionary(corpus)

        # We average embeddings for all occurences for a term to get "decontextualized" embeddings
        decontextualized_embeddings = defaultdict(lambda: [])
        for tokens, tokens_embeddings in zip(corpus, embeddings):
            for token, token_embedding in zip(tokens, tokens_embeddings):
                decontextualized_embeddings[token].append(token_embedding)

        w2v_model = KeyedVectors(self.embedder.vector_size, len(decontextualized_embeddings), dtype=float)
        for token, token_embeddings in tqdm(decontextualized_embeddings.items(),
                                            f'{self.label}: construct decontextualized embeddings'):
            token_embedding = np.mean(token_embeddings, axis=0)
            _add_word_to_kv(w2v_model, None, token, token_embedding, len(decontextualized_embeddings))
        annoy = AnnoyIndexer(w2v_model, num_trees=1)
        similarity_index = WordEmbeddingSimilarityIndex(w2v_model, kwargs={'indexer': annoy})

        if self.use_tfidf:
            tfidf = TfidfModel(dictionary=dictionary)
            similarity_matrix = SparseTermSimilarityMatrix(similarity_index, dictionary, tfidf)
        else:
<<<<<<< HEAD
            self.similarity_matrix = SparseTermSimilarityMatrix(similarity_index, dictionary)
=======
            similarity_matrix = SparseTermSimilarityMatrix(similarity_index, dictionary)
>>>>>>> d61b08fd

        out_scores = []
        zipped_corpus = list(zip(ref_corpus, trans_corpus))
        for reference_words, translation_words in tqdm(zipped_corpus, desc=self.label):
            ref_index = dictionary.doc2bow(reference_words)
            trans_index = dictionary.doc2bow(translation_words)
            if self.use_tfidf:
                ref_index = tfidf[ref_index]
                trans_index = tfidf[trans_index]
            out_scores.append(similarity_matrix.inner_product(ref_index, trans_index, normalized=(True, True)))

        return out_scores

    def compute_ref_free(self, judgements: Judgements) -> List[float]:
        return self.compute(judgements)


class SCM(Metric):
    label = "SCM"
    w2v_model = None
    stopwords = None

    def __init__(self, tgt_lang: str, use_tfidf: bool):
        if tgt_lang == "en":
            self.w2v_model = load_facebook_vectors('embeddings/cc.en.300.bin')
            self.w2v_model.init_sims(replace=True)
            nltk.download('stopwords')
            self.stopwords = stopwords.words('english')
        else:
            raise ValueError(tgt_lang)

        self.use_tfidf = use_tfidf
        if use_tfidf:
            self.label = self.label + "_tfidf"

    def compute(self, judgements: Judgements) -> List[float]:
        ref_corpus, trans_corpus = map(
            list, zip(*judgements.get_tokenized_texts(self.stopwords, desc=self.label)))

        corpus = ref_corpus + trans_corpus
        dictionary = Dictionary(corpus)

        annoy = AnnoyIndexer(self.w2v_model, num_trees=1)
        similarity_index = WordEmbeddingSimilarityIndex(self.w2v_model, kwargs={'indexer': annoy})

        if self.use_tfidf:
            tfidf = TfidfModel(dictionary=dictionary)
            similarity_matrix = SparseTermSimilarityMatrix(similarity_index, dictionary, tfidf)
        else:
            similarity_matrix = SparseTermSimilarityMatrix(similarity_index, dictionary)

        out_scores = []
        for reference_words, translation_words in judgements.get_tokenized_texts(self.stopwords, desc=self.label):
            ref_index = dictionary.doc2bow(reference_words)
            trans_index = dictionary.doc2bow(translation_words)
            if self.use_tfidf:
                ref_index = tfidf[ref_index]
                trans_index = tfidf[trans_index]
            out_scores.append(similarity_matrix.inner_product(ref_index, trans_index, normalized=(True, True)))
        return out_scores<|MERGE_RESOLUTION|>--- conflicted
+++ resolved
@@ -126,11 +126,7 @@
             tfidf = TfidfModel(dictionary=dictionary)
             similarity_matrix = SparseTermSimilarityMatrix(similarity_index, dictionary, tfidf)
         else:
-<<<<<<< HEAD
-            self.similarity_matrix = SparseTermSimilarityMatrix(similarity_index, dictionary)
-=======
             similarity_matrix = SparseTermSimilarityMatrix(similarity_index, dictionary)
->>>>>>> d61b08fd
 
         out_scores = []
         zipped_corpus = list(zip(ref_corpus, trans_corpus))
