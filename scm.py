--- conflicted
+++ resolved
@@ -207,11 +207,7 @@
 
     @staticmethod
     def supports(src_lang: str, tgt_lang: str, reference_free: bool) -> bool:
-<<<<<<< HEAD
-        return FastTextEmbedder.supports(tgt_lang)
-=======
         return FastTextEmbedder.supports_with_simple_preprocess(tgt_lang)
->>>>>>> 17431f62
 
     def __eq__(self, other: Any) -> bool:
         if not isinstance(other, SCM):
