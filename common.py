--- conflicted
+++ resolved
@@ -88,11 +88,7 @@
     langs = ["cs-en", "de-en", "fi-en", "ru-en"]
     langs_psqm = ["zh-en"]
 
-<<<<<<< HEAD
-    def __init__(self, data_dir: str, lang_pair: Tuple[str, str], metrics: List[Metric], judgements_type: str = "DA"):
-=======
-    def __init__(self, data_dir: str, lang_pair: str, metrics: List[Metric], psqm: bool = False):
->>>>>>> a65c3bc2
+    def __init__(self, data_dir: str, lang_pair: Tuple[str, str], metrics: List[Metric], psqm: bool = False):
         self.lang_pair = lang_pair
         self.data_dir = data_dir
         self.metrics = metrics
@@ -142,12 +138,8 @@
                     print("No reference judgements: %s" % i)
                 if len(src_texts) >= firstn:
                     break
-<<<<<<< HEAD
 
         elif self.judgements_type == "DA":
-=======
-        else:
->>>>>>> a65c3bc2
             # TODO: note that train and test datasets are the same now
             split_file_template = os.path.join(self.data_dir, TEST_DATASET_FILE_TEMPLATE if split == "train"
                                                else TEST_DATASET_FILE_TEMPLATE)
