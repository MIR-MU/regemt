--- conflicted
+++ resolved
@@ -40,13 +40,4 @@
     - pip install -U pip
     - pip install -r requirements_fast.txt
   script:
-    - python -m main --fast
-  artifacts:
-    paths:
-<<<<<<< HEAD
-      - submit_dir/*
-=======
-      - heatmap-*.png
-      - metric-*.png
->>>>>>> 1446b252
-    expire_in: 1 week+    - python -m main --fast