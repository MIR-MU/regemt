--- conflicted
+++ resolved
@@ -59,7 +59,7 @@
                     def make_metric(cls, *args, **kwargs):
                         if not cls.supports(src_lang, tgt_lang, reference_free):
                             message = '%s does not support src_lang=%s, tgt_lang=%s, reference_free=%s'
-                            message = message.format(cls, src_lang, tgt_lang, reference_free)
+                            message = message % (cls, src_lang, tgt_lang, reference_free)
                             LOGGER.warning(message)
                             return None
                         metric = cls(*args, **kwargs)
@@ -80,19 +80,8 @@
                         make_metric(ContextualWMD, tgt_lang=tgt_lang, reference_free=reference_free),
                     ]
 
-<<<<<<< HEAD
                     if enable_contextual_scm:
                         metrics += [make_metric(ContextualSCM, tgt_lang=tgt_lang, reference_free=reference_free)]
-=======
-                def make_metric(cls, *args, **kwargs):
-                    if not cls.supports(src_lang, tgt_lang, reference_free):
-                        message = '%s does not support src_lang=%s, tgt_lang=%s, reference_free=%s'
-                        message = message % (cls, src_lang, tgt_lang, reference_free)
-                        LOGGER.warning(message)
-                        return None
-                    metric = cls(*args, **kwargs)
-                    return metric
->>>>>>> dd5a3f9f
 
                     metrics += [
                         make_metric(DecontextualizedWMD, tgt_lang=tgt_lang, use_tfidf=False,
