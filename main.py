import os
from itertools import product
import logging
from typing import Tuple, Set, Optional, List
import sys
import warnings

import pandas as pd
import seaborn as sns
import transformers
from matplotlib import pyplot as plt
from mpl_toolkits.axes_grid1 import make_axes_locatable
from bertscore import BERTScore
from common import Evaluator, Report
from conventional_metrics import BLEU, METEOR
from ood_metrics import SyntacticCompositionality
from scm import SCM, ContextualSCM, DecontextualizedSCM
from wmd import WMD, ContextualWMD, DecontextualizedWMD
from ensemble import Regression

LOGGER = logging.getLogger(__name__)


def main(firstn: Optional[int] = None,
         reference_frees: Tuple[bool, ...] = (True, False),
         judgements_types: Tuple[str, ...] = ('MQM', ),
         src_langs: Optional[Set[str]] = None,
         tgt_langs: Optional[Set[str]] = None,
         figsize: Tuple[int, int] = (10, 10),
         enable_compositionality: bool = True,
         enable_sota_metrics: bool = True,
         enable_fasttext_metrics: bool = True,
         enable_contextual_scm: bool = False,
         submit_dir: str = '.'):
    for reference_free in reference_frees:
        print("Evaluating %sreference-free metrics" % ('' if reference_free else 'non-'))
        for judgements_type in judgements_types:
            if judgements_type == 'catastrophic' and not reference_free:
                continue

            print("Evaluating %s judgements" % judgements_type)

            reports: List[Report] = []
            langs = Evaluator.langs_for_judgements(judgements_type)

            for test_lang_pair in langs:
                src_lang, tgt_lang = test_lang_pair.split("-")
                if src_langs is not None and src_lang not in src_langs:
                    continue
                if tgt_langs is not None and tgt_lang not in tgt_langs:
                    continue

                print("Evaluating lang pair %s" % test_lang_pair)

                metrics = []

                def make_metric(cls, *args, **kwargs):
                    if not cls.supports(src_lang, tgt_lang, reference_free):
                        message = '%s does not support src_lang=%s, tgt_lang=%s, reference_free=%s'
                        message = message % (cls, src_lang, tgt_lang, reference_free)
                        LOGGER.warning(message)
                        return None
                    metric = cls(*args, **kwargs)
                    return metric

                if enable_sota_metrics:
                    from prism_metric import PrismMetric
                    from comet_metric import Comet
                    metrics += [
                        make_metric(Comet),
                        make_metric(PrismMetric, src_lang=src_lang, tgt_lang=tgt_lang,
                                    reference_free=reference_free),
                    ]

                metrics += [
                    make_metric(BERTScore, tgt_lang=tgt_lang, reference_free=reference_free),
                    make_metric(ContextualWMD, tgt_lang=tgt_lang, reference_free=reference_free),
                ]

                if enable_contextual_scm:
                    metrics += [make_metric(ContextualSCM, tgt_lang=tgt_lang, reference_free=reference_free)]

                metrics += [
                    make_metric(DecontextualizedWMD, tgt_lang=tgt_lang, use_tfidf=False, reference_free=reference_free),
                    make_metric(DecontextualizedWMD, tgt_lang=tgt_lang, use_tfidf=True, reference_free=reference_free),
                    make_metric(DecontextualizedSCM, tgt_lang=tgt_lang, use_tfidf=False, reference_free=reference_free),
                    make_metric(DecontextualizedSCM, tgt_lang=tgt_lang, use_tfidf=True, reference_free=reference_free),
                ]

                if enable_fasttext_metrics:
                    metrics += [
                        make_metric(SCM, tgt_lang=tgt_lang, use_tfidf=False),
                        make_metric(SCM, tgt_lang=tgt_lang, use_tfidf=True),
                        make_metric(WMD, tgt_lang=tgt_lang, use_tfidf=False),
                        make_metric(WMD, tgt_lang=tgt_lang, use_tfidf=True),
                    ]

                if enable_sota_metrics:
                    from bleurt_metric import BLEUrt
                    metrics += [
                        make_metric(BLEUrt)
                    ]

                metrics += [
                    make_metric(BLEU),
                    make_metric(METEOR),
                ]

                if enable_compositionality:
                    metrics += [
                        make_metric(SyntacticCompositionality, src_lang=src_lang, tgt_lang=tgt_lang,
                                    reference_free=reference_free)
                    ]

                metrics = list(filter(lambda metric: metric is not None, metrics))

                regression = make_metric(Regression, metrics, reference_free=reference_free)
                regression_baseline = make_metric(Regression, None, reference_free=reference_free)
                assert regression is not None and regression_baseline is not None
                metrics = [regression] + metrics + [regression_baseline]

<<<<<<< HEAD
                metrics = list(filter(lambda metric: metric is not None, metrics))

                evaluator = Evaluator("data_dir", test_lang_pair, metrics,
                                      judgements_type=judgements_type, reference_free=reference_free, firstn=firstn)
=======
                evaluator = Evaluator("data_dir", lang_pair, metrics,
                                      judgements_type=judgements_type,
                                      reference_free=reference_free, firstn=firstn)
>>>>>>> 1446b252
                report = evaluator.evaluate()
                reports.append(report)

                def plot_correlations(report: Report, method: str, dpi: int = 300) -> None:
                    method_names = {
                        'pearson': "Pearson's $r$",
                        'spearman': r"Spearman's $\rho$",
                        'kendall': r"Kendall's $\tau$",
                    }
                    title = r"%s, %s%s%s, %s $\rightarrow$ %s" % \
                        (method_names[method], judgements_type, ' (reference-free)' if reference_free else '',
                         f', first {firstn}' if firstn is not None else '', src_lang, tgt_lang)
                    basename = "heatmap-%s-%s-firstn=%s-reference_free=%s-%s_%s-XLING" % \
                        (method, judgements_type, firstn, reference_free, src_lang, tgt_lang)

                    correlations = pd.DataFrame(report).applymap(float).corr(method=method).applymap(abs)

                    fig, ax = plt.subplots(figsize=figsize)
                    sns.heatmap(correlations, annot=True, ax=ax)
                    ax.set_title(title)
                    plt.show()
                    plt.tight_layout()
                    plt.savefig(os.path.join(submit_dir, f'{basename}.png'), dpi=dpi)
                    plt.savefig(os.path.join(submit_dir, f'{basename}.pdf'), dpi=dpi)
                    plt.close()

                plot_correlations(report, 'pearson')
                plot_correlations(report, 'spearman')
                plot_correlations(report, 'kendall')

                def plot_metric(metric: Regression, max_len: int = 1000, dpi: int = 300) -> None:
                    if metric.model is None:
                        raise ValueError('Using plot_metric() before fit()')

                    title = r"%s%s%s, %s $\rightarrow$ %s" % \
                        (judgements_type, ' (reference-free)' if reference_free else '',
                         f', first {firstn}' if firstn is not None else '', src_lang, tgt_lang)
                    basename = "metric-%s-%s-firstn=%s-reference_free=%s-%s_%s" % \
                        (str(metric).lower(), judgements_type, firstn, reference_free, src_lang, tgt_lang)

                    fig, ax = plt.subplots(figsize=figsize)
                    X = [[i, j] for i, j in product(range(max_len + 1), range(max_len + 1))]
                    Y = metric.model.predict(X).reshape((max_len + 1, max_len + 1))
                    ai = ax.imshow(Y, interpolation='none', origin='lower')
                    divider = make_axes_locatable(ax)
                    cax = divider.append_axes('right', size='5%', pad=0.05)
                    fig.colorbar(ai, cax=cax)
                    ax.set_title(title)
                    ax.set_xlabel('source length' if reference_free else 'reference length')
                    ax.set_ylabel('translation length')
                    plt.show()
                    plt.tight_layout()
                    plt.savefig(os.path.join(submit_dir, f'{basename}.png'), dpi=dpi)
                    plt.savefig(os.path.join(submit_dir, f'{basename}.pdf'), dpi=dpi)
                    plt.close()

                plot_metric(regression_baseline)

    print("Done")


if __name__ == '__main__':
    os.environ['TOKENIZERS_PARALLELISM'] = "false"
    os.environ['TF_CPP_MIN_LOG_LEVEL'] = '3'
    transformers.logging.set_verbosity_error()
    try:
        import tensorflow as tf
        tf.get_logger().setLevel('ERROR')
    except ImportError:
        pass
    logging.basicConfig(format='%(levelname)s:%(message)s', level=logging.WARNING)

    parameters = dict()
    for arg in sys.argv[1:]:
        if arg == '--fast':
            parameters = {
                **parameters,
                **{
                    'firstn': 100,
                    'src_langs': {'en'},
                    'enable_compositionality': False,
                    'enable_sota_metrics': False,
                    'enable_fasttext_metrics': False,
                }
            }
        else:
            raise ValueError(f'Unrecognized command-line argument: {arg}')

    with warnings.catch_warnings():
        warnings.filterwarnings('ignore', category=UserWarning)
        main(**parameters)<|MERGE_RESOLUTION|>--- conflicted
+++ resolved
@@ -119,16 +119,9 @@
                 assert regression is not None and regression_baseline is not None
                 metrics = [regression] + metrics + [regression_baseline]
 
-<<<<<<< HEAD
-                metrics = list(filter(lambda metric: metric is not None, metrics))
-
-                evaluator = Evaluator("data_dir", test_lang_pair, metrics,
-                                      judgements_type=judgements_type, reference_free=reference_free, firstn=firstn)
-=======
                 evaluator = Evaluator("data_dir", lang_pair, metrics,
                                       judgements_type=judgements_type,
                                       reference_free=reference_free, firstn=firstn)
->>>>>>> 1446b252
                 report = evaluator.evaluate()
                 reports.append(report)
 
