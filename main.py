import os
import logging
from typing import Tuple, Set, Optional
import sys
import warnings

import transformers
from bertscore import BERTScore
from common import Evaluator
from conventional_metrics import BLEU, METEOR
from ood_metrics import SyntacticCompositionality
from scm import SCM, ContextualSCM, DecontextualizedSCM
from wmd import WMD, ContextualWMD, DecontextualizedWMD
from ensemble import Regression

LOGGER = logging.getLogger(__name__)

evaluator = None


def main(firstn: Optional[float] = None,
         reference_frees: Tuple[bool, ...] = (True, False),
         judgements_types: Tuple[str, ...] = ('challengeset', 'florestest2021', 'newstest2021', 'tedtalks'),
         humans: Tuple[bool, ...] = (True, False),
         src_langs: Optional[Set[str]] = None,
         tgt_langs: Optional[Set[str]] = None,
         enable_compositionality: bool = True,
         enable_sota_metrics: bool = True,
         enable_fasttext_metrics: bool = True,
         enable_contextual_scm: bool = False):
    global evaluator
    for human in humans:
        print("Evaluating %shuman systems" % ('' if human else 'non-'))

        for reference_free in reference_frees:

            if human and not reference_free:
                continue

            print("Evaluating %sreference-free metrics" % ('' if reference_free else 'non-'))
            for judgements_type in judgements_types:
                if judgements_type == 'catastrophic' and not reference_free:
                    continue

                print("Evaluating %s judgements" % judgements_type)
                if judgements_type in Evaluator.submission_judgement_types:
                    print("Generating WMT21 submission")

                langs = Evaluator.langs_for_judgements(judgements_type)

                for lang_pair in langs:
                    src_lang, tgt_lang = lang_pair.split("-")
                    if src_langs is not None and src_lang not in src_langs:
                        continue
                    if tgt_langs is not None and tgt_lang not in tgt_langs:
                        continue

                    print("Evaluating lang pair %s" % lang_pair)

                    metrics = []

                    def make_metric(cls, *args, **kwargs):
                        if not cls.supports(tgt_lang):
                            LOGGER.warning(f'{cls} does not support tgt_lang={tgt_lang}')
                            return None
                        if reference_free and not cls.supports(src_lang):
                            LOGGER.warning(f'{cls} does not support src_lang={src_lang}')
                            return None
                        metric = cls(*args, **kwargs)
                        return metric

                    if enable_sota_metrics:
                        from prism_metric import PrismMetric
                        from comet_metric import Comet
                        metrics += [
                            make_metric(Comet),
                            make_metric(PrismMetric, tgt_lang=tgt_lang, reference_free=reference_free),
                        ]
                        pass

                    metrics += [
<<<<<<< HEAD
                        make_metric(Comet),
                        make_metric(PrismMetric, src_lang=src_lang, tgt_lang=tgt_lang,
                                    reference_free=reference_free),
=======
                        make_metric(BERTScore, tgt_lang=tgt_lang, reference_free=reference_free),
                        make_metric(ContextualWMD, tgt_lang=tgt_lang, reference_free=reference_free),
>>>>>>> fd71238b
                    ]

                    if enable_contextual_scm:
                        metrics += [make_metric(ContextualSCM, tgt_lang=tgt_lang, reference_free=reference_free)]

                    metrics += [
                        make_metric(DecontextualizedWMD, tgt_lang=tgt_lang, use_tfidf=False,
                                    reference_free=reference_free),
                        make_metric(DecontextualizedWMD, tgt_lang=tgt_lang, use_tfidf=True,
                                    reference_free=reference_free),
                        make_metric(DecontextualizedSCM, tgt_lang=tgt_lang, use_tfidf=False,
                                    reference_free=reference_free),
                        make_metric(DecontextualizedSCM, tgt_lang=tgt_lang, use_tfidf=True,
                                    reference_free=reference_free),
                    ]

                    if enable_fasttext_metrics:
                        metrics += [
                            make_metric(SCM, tgt_lang=tgt_lang, use_tfidf=False),
                            make_metric(SCM, tgt_lang=tgt_lang, use_tfidf=True),
                            make_metric(WMD, tgt_lang=tgt_lang, use_tfidf=False),
                            make_metric(WMD, tgt_lang=tgt_lang, use_tfidf=True),
                        ]

                    if enable_sota_metrics:
                        from bleurt_metric import BLEUrt
                        metrics += [
                            make_metric(BLEUrt)
                        ]

                    metrics += [
                        make_metric(BLEU),
                        make_metric(METEOR),
                    ]

                    if enable_compositionality:
                        metrics += [
                            make_metric(SyntacticCompositionality, src_lang=src_lang, tgt_lang=tgt_lang,
                                        reference_free=reference_free)
                        ]

                    regression = make_metric(Regression, metrics, reference_free=reference_free)
                    regression_baseline = make_metric(Regression, None, reference_free=reference_free)
                    metrics = [regression] + metrics + [regression_baseline]

                    metrics = list(filter(lambda metric: metric is not None, metrics))

                    evaluator = Evaluator("data_dir", lang_pair, metrics,
                                          judgements_type=judgements_type, human=human,
                                          reference_free=reference_free, firstn=firstn)
                    if judgements_type in evaluator.submission_judgement_types:
                        print("submit_and_report")
                        evaluator.submit_and_report(submitted_metrics_labels=["Regression", "Regression_baseline"])
                    else:
                        evaluator.evaluate()


if __name__ == '__main__':
    os.environ['TOKENIZERS_PARALLELISM'] = "false"
    os.environ['TF_CPP_MIN_LOG_LEVEL'] = '3'
    transformers.logging.set_verbosity_error()
    try:
        import tensorflow as tf
        tf.get_logger().setLevel('ERROR')
    except ImportError:
        pass
    logging.basicConfig(format='%(levelname)s:%(message)s', level=logging.WARNING)

    parameters = dict()
    for arg in sys.argv[1:]:
        if arg == '--fast':
            parameters = {
                **parameters,
                **{
                    'firstn': 100,
                    'judgements_types': ('MQM', ),
                    'src_langs': {'en'},
                    'enable_compositionality': False,
                    'enable_sota_metrics': False,
                    'enable_fasttext_metrics': False,
                }
            }
        else:
            raise ValueError(f'Unrecognized command-line argument: {arg}')

    with warnings.catch_warnings():
        warnings.filterwarnings('ignore', category=UserWarning)
        main(**parameters)<|MERGE_RESOLUTION|>--- conflicted
+++ resolved
@@ -74,19 +74,14 @@
                         from comet_metric import Comet
                         metrics += [
                             make_metric(Comet),
-                            make_metric(PrismMetric, tgt_lang=tgt_lang, reference_free=reference_free),
+                            make_metric(PrismMetric, src_lang=src_lang, tgt_lang=tgt_lang,
+                                        reference_free=reference_free),
                         ]
                         pass
 
                     metrics += [
-<<<<<<< HEAD
-                        make_metric(Comet),
-                        make_metric(PrismMetric, src_lang=src_lang, tgt_lang=tgt_lang,
-                                    reference_free=reference_free),
-=======
                         make_metric(BERTScore, tgt_lang=tgt_lang, reference_free=reference_free),
                         make_metric(ContextualWMD, tgt_lang=tgt_lang, reference_free=reference_free),
->>>>>>> fd71238b
                     ]
 
                     if enable_contextual_scm:
