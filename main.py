--- conflicted
+++ resolved
@@ -16,7 +16,6 @@
     metrics = [
         BLEU(),
         METEOR(),
-<<<<<<< HEAD
         BERTScore(tgt_lang="de"),
         # ContextualSCM(tgt_lang="cs"),
         ContextualWMD(tgt_lang="de", reference_free=NO_REFERENCE),
@@ -24,16 +23,8 @@
         # SyntacticCompositionality(tgt_lang="cs", src_lang="en", reference_free=REFERENCE_FREE)
         # DecontextualizedSCM(tgt_lang="en", use_tfidf=False),
         # DecontextualizedSCM(tgt_lang="en", use_tfidf=True),
-        # DecontextualizedWMD(tgt_lang="en"),
-=======
-        BERTScore(tgt_lang="en"),
-        ContextualSCM(tgt_lang="en"),
-        ContextualWMD(tgt_lang="en"),
-        DecontextualizedSCM(tgt_lang="en", use_tfidf=False),
-        DecontextualizedSCM(tgt_lang="en", use_tfidf=True),
-        DecontextualizedWMD(tgt_lang="en", use_tfidf=False),
-        DecontextualizedWMD(tgt_lang="en", use_tfidf=True),
->>>>>>> 19944a09
+        # DecontextualizedWMD(tgt_lang="en", use_tfidf=False),
+        # DecontextualizedWMD(tgt_lang="en", use_tfidf=True),
         # SCM(tgt_lang="en", use_tfidf=False),
         # SCM(tgt_lang="en", use_tfidf=True),
         # WMD(tgt_lang="en", use_tfidf=False),
