name: Test and publish
on:
  push:
    branches: ['docker-build']
  workflow_dispatch:
env:
  DEBIAN_FRONTEND: noninteractive
jobs:
  style-check:
    name: Style check
    runs-on: ubuntu-latest
    strategy:
      fail-fast: true
      matrix:
        python: ['3.7', '3.8', '3.9']
    container:
      image: python:${{ matrix.python }}
    steps:
      - name: Checkout repository
        uses: actions/checkout@v2
      - name: Install requirements
        run: |
          set -ex
          python -V
          pip install -U pip
          pip install -r requirements_fast.txt
          pip install flake8
      - name: Style check
        run: flake8
  type-check:
    name: Type check
    runs-on: ubuntu-latest
    strategy:
      fail-fast: true
      matrix:
        python: ['3.7', '3.8', '3.9']
    container:
      image: python:${{ matrix.python }}
    steps:
      - name: Checkout repository
        uses: actions/checkout@v2
      - name: Install requirements
        run: |
          set -ex
          python -V
          pip install -U pip
          pip install -r requirements_fast.txt
          pip install pytype
      - name: Type check
        run: pytype .
  unit-tests:
    name: Unit tests
    runs-on: ubuntu-latest
    strategy:
      fail-fast: true
      matrix:
        python: ['3.7', '3.8', '3.9']
    container:
      image: python:${{ matrix.python }}
    steps:
      - name: Checkout repository
        uses: actions/checkout@v2
      - name: Install requirements
        run: |
          set -ex
          python -V
          pip install -U pip
          pip install -r requirements_fast.txt
      - name: Unit tests
        run: python -m main --fast
      - name: Upload metric correlations as heatmaps
        uses: actions/upload-artifact@v2
        with:
          name: heatmaps-${{ matrix.python }}
          path: submit_dir/heatmap-*.png
      - name: Upload visualizations of regression metrics
        uses: actions/upload-artifact@v2
        with:
          name: metrics-${{ matrix.python }}
<<<<<<< HEAD
          path: metric-*.png
  publish:
    name: Publish
    runs-on: ubuntu-latest
    needs: ['style-check', 'type-check', 'unit-tests']
    steps:
      - name: Checkout repository
        uses: actions/checkout@v2
      - name: Build image
        run: |
          docker build -t miratmu/regemt:latest .
      - name: Authenticate registry
        uses: azure/docker-login@v1
        with:
          username: ${{ secrets.DOCKER_HUB_USER }}
          password: ${{ secrets.DOCKER_HUB_TOKEN }}
      - name: Publish image
        run: |
          docker push miratmu/regemt:latest
=======
          path: submit_dir/metric-*.png
>>>>>>> 10ce81e5
<|MERGE_RESOLUTION|>--- conflicted
+++ resolved
@@ -77,8 +77,7 @@
         uses: actions/upload-artifact@v2
         with:
           name: metrics-${{ matrix.python }}
-<<<<<<< HEAD
-          path: metric-*.png
+          path: submit_dir/metric-*.png
   publish:
     name: Publish
     runs-on: ubuntu-latest
@@ -96,7 +95,4 @@
           password: ${{ secrets.DOCKER_HUB_TOKEN }}
       - name: Publish image
         run: |
-          docker push miratmu/regemt:latest
-=======
-          path: submit_dir/metric-*.png
->>>>>>> 10ce81e5
+          docker push miratmu/regemt:latest